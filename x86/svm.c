/*
 * Framework for testing nested virtualization
 */

#include "svm.h"
#include "libcflat.h"
#include "processor.h"
#include "desc.h"
#include "msr.h"
#include "vm.h"
#include "smp.h"
#include "types.h"
#include "alloc_page.h"
#include "isr.h"
#include "apic.h"

/* for the nested page table*/
u64 *pte[2048];
u64 *pde[4];
u64 *pdpe;
u64 *pml4e;

u64 *npt_get_pte(u64 address)
{
	int i1, i2;

	address >>= 12;
	i1 = (address >> 9) & 0x7ff;
	i2 = address & 0x1ff;

	return &pte[i1][i2];
}

u64 *npt_get_pde(u64 address)
{
	int i1, i2;

	address >>= 21;
	i1 = (address >> 9) & 0x3;
	i2 = address & 0x1ff;

	return &pde[i1][i2];
}

u64 *npt_get_pdpe(void)
{
<<<<<<< HEAD
    u64 vmcb_phys = virt_to_phys(vmcb);
    u64 guest_stack[10000];

    irq_disable();
    test->vmcb = vmcb;
    test->prepare(test);
    vmcb->save.rip = (ulong)test_thunk;
    vmcb->save.rsp = (ulong)(guest_stack + ARRAY_SIZE(guest_stack));
    regs.rdi = (ulong)test;
    do {
        struct test *the_test = test;
        u64 the_vmcb = vmcb_phys;
        tsc_start = rdtsc();
        asm volatile (
            "clgi;\n\t" // semi-colon needed for LLVM compatibility
            "sti \n\t"
            "call *%c[PREPARE_GIF_CLEAR](%[test]) \n \t"
            "mov %[vmcb_phys], %%rax \n\t"
            "vmload %%rax\n\t"
            "mov regs+0x80, %%r15\n\t"  // rflags
            "mov %%r15, 0x170(%%rax)\n\t"
            "mov regs, %%r15\n\t"       // rax
            "mov %%r15, 0x1f8(%%rax)\n\t"
            LOAD_GPR_C
            "vmrun %%rax\n\t"
            SAVE_GPR_C
            "mov 0x170(%%rax), %%r15\n\t"  // rflags
            "mov %%r15, regs+0x80\n\t"
            "mov 0x1f8(%%rax), %%r15\n\t"  // rax
            "mov %%r15, regs\n\t"
            "vmsave %%rax\n\t"
            "cli \n\t"
            "stgi"
            : // inputs clobbered by the guest:
	      "=D" (the_test),            // first argument register
	      "=b" (the_vmcb)             // callee save register!
            : [test] "0" (the_test),
	      [vmcb_phys] "1"(the_vmcb),
	      [PREPARE_GIF_CLEAR] "i" (offsetof(struct test, prepare_gif_clear))
            : "rax", "rcx", "rdx", "rsi",
              "r8", "r9", "r10", "r11" , "r12", "r13", "r14", "r15",
              "memory");
	tsc_end = rdtsc();
        ++test->exits;
    } while (!test->finished(test));
    irq_enable();

    report(test->succeeded(test), "%s", test->name);
=======
	return pdpe;
>>>>>>> ad879127
}

bool smp_supported(void)
{
	return cpu_count() > 1;
}

bool default_supported(void)
{
    return true;
}

void default_prepare(struct svm_test *test)
{
	vmcb_ident(test->vmcb);
}

void default_prepare_gif_clear(struct svm_test *test)
{
}

bool default_finished(struct svm_test *test)
{
	return true; /* one vmexit */
}

bool npt_supported(void)
{
	return this_cpu_has(X86_FEATURE_NPT);
}

int get_test_stage(struct svm_test *test)
{
	barrier();
	return test->scratch;
}

void set_test_stage(struct svm_test *test, int s)
{
	barrier();
	test->scratch = s;
	barrier();
}

void inc_test_stage(struct svm_test *test)
{
	barrier();
	test->scratch++;
	barrier();
}

static void vmcb_set_seg(struct vmcb_seg *seg, u16 selector,
                         u64 base, u32 limit, u32 attr)
{
	seg->selector = selector;
	seg->attrib = attr;
	seg->limit = limit;
	seg->base = base;
}

inline void vmmcall(void)
{
	asm volatile ("vmmcall" : : : "memory");
}

static void test_thunk(struct svm_test *test)
{
	test->guest_func(test);
	vmmcall();
}

u8 *io_bitmap;
u8 io_bitmap_area[16384];

u8 *msr_bitmap;
u8 msr_bitmap_area[MSR_BITMAP_SIZE + PAGE_SIZE];

void vmcb_ident(struct vmcb *vmcb)
{
	u64 vmcb_phys = virt_to_phys(vmcb);
	struct vmcb_save_area *save = &vmcb->save;
	struct vmcb_control_area *ctrl = &vmcb->control;
	u32 data_seg_attr = 3 | SVM_SELECTOR_S_MASK | SVM_SELECTOR_P_MASK
	    | SVM_SELECTOR_DB_MASK | SVM_SELECTOR_G_MASK;
	u32 code_seg_attr = 9 | SVM_SELECTOR_S_MASK | SVM_SELECTOR_P_MASK
	    | SVM_SELECTOR_L_MASK | SVM_SELECTOR_G_MASK;
	struct descriptor_table_ptr desc_table_ptr;

	memset(vmcb, 0, sizeof(*vmcb));
	asm volatile ("vmsave %0" : : "a"(vmcb_phys) : "memory");
	vmcb_set_seg(&save->es, read_es(), 0, -1U, data_seg_attr);
	vmcb_set_seg(&save->cs, read_cs(), 0, -1U, code_seg_attr);
	vmcb_set_seg(&save->ss, read_ss(), 0, -1U, data_seg_attr);
	vmcb_set_seg(&save->ds, read_ds(), 0, -1U, data_seg_attr);
	sgdt(&desc_table_ptr);
	vmcb_set_seg(&save->gdtr, 0, desc_table_ptr.base, desc_table_ptr.limit, 0);
	sidt(&desc_table_ptr);
	vmcb_set_seg(&save->idtr, 0, desc_table_ptr.base, desc_table_ptr.limit, 0);
	ctrl->asid = 1;
	save->cpl = 0;
	save->efer = rdmsr(MSR_EFER);
	save->cr4 = read_cr4();
	save->cr3 = read_cr3();
	save->cr0 = read_cr0();
	save->dr7 = read_dr7();
	save->dr6 = read_dr6();
	save->cr2 = read_cr2();
	save->g_pat = rdmsr(MSR_IA32_CR_PAT);
	save->dbgctl = rdmsr(MSR_IA32_DEBUGCTLMSR);
	ctrl->intercept = (1ULL << INTERCEPT_VMRUN) | (1ULL << INTERCEPT_VMMCALL);
	ctrl->iopm_base_pa = virt_to_phys(io_bitmap);
	ctrl->msrpm_base_pa = virt_to_phys(msr_bitmap);

	if (npt_supported()) {
		ctrl->nested_ctl = 1;
		ctrl->nested_cr3 = (u64)pml4e;
	}
}

struct regs regs;

struct regs get_regs(void)
{
	return regs;
}

<<<<<<< HEAD
static void pending_event_cli_prepare(struct test *test)
{
    default_prepare(test);

    pending_event_ipi_fired = false;

    handle_irq(0xf1, pending_event_ipi_isr);
=======
// rax handled specially below
>>>>>>> ad879127

#define SAVE_GPR_C                              \
        "xchg %%rbx, regs+0x8\n\t"              \
        "xchg %%rcx, regs+0x10\n\t"             \
        "xchg %%rdx, regs+0x18\n\t"             \
        "xchg %%rbp, regs+0x28\n\t"             \
        "xchg %%rsi, regs+0x30\n\t"             \
        "xchg %%rdi, regs+0x38\n\t"             \
        "xchg %%r8, regs+0x40\n\t"              \
        "xchg %%r9, regs+0x48\n\t"              \
        "xchg %%r10, regs+0x50\n\t"             \
        "xchg %%r11, regs+0x58\n\t"             \
        "xchg %%r12, regs+0x60\n\t"             \
        "xchg %%r13, regs+0x68\n\t"             \
        "xchg %%r14, regs+0x70\n\t"             \
        "xchg %%r15, regs+0x78\n\t"

#define LOAD_GPR_C      SAVE_GPR_C

<<<<<<< HEAD
static void pending_event_cli_prepare_gif_clear(struct test *test)
{
    asm("cli");
}

static void pending_event_cli_test(struct test *test)
=======
static void test_run(struct svm_test *test, struct vmcb *vmcb)
{
	u64 vmcb_phys = virt_to_phys(vmcb);
	u64 guest_stack[10000];

	irq_disable();
	test->vmcb = vmcb;
	test->prepare(test);
	vmcb->save.rip = (ulong)test_thunk;
	vmcb->save.rsp = (ulong)(guest_stack + ARRAY_SIZE(guest_stack));
	regs.rdi = (ulong)test;
	do {
		struct svm_test *the_test = test;
		u64 the_vmcb = vmcb_phys;
		asm volatile (
			"clgi;\n\t" // semi-colon needed for LLVM compatibility
			"sti \n\t"
			"call *%c[PREPARE_GIF_CLEAR](%[test]) \n \t"
			"mov %[vmcb_phys], %%rax \n\t"
			"vmload %%rax\n\t"
			"mov regs+0x80, %%r15\n\t"  // rflags
			"mov %%r15, 0x170(%%rax)\n\t"
			"mov regs, %%r15\n\t"       // rax
			"mov %%r15, 0x1f8(%%rax)\n\t"
			LOAD_GPR_C
			"vmrun %%rax\n\t"
			SAVE_GPR_C
			"mov 0x170(%%rax), %%r15\n\t"  // rflags
			"mov %%r15, regs+0x80\n\t"
			"mov 0x1f8(%%rax), %%r15\n\t"  // rax
			"mov %%r15, regs\n\t"
			"vmsave %%rax\n\t"
			"cli \n\t"
			"stgi"
			: // inputs clobbered by the guest:
			"+D" (the_test),            // first argument register
			"+b" (the_vmcb)             // callee save register!
			: [test] "0" (the_test),
			[vmcb_phys] "1"(the_vmcb),
			[PREPARE_GIF_CLEAR] "i" (offsetof(struct svm_test, prepare_gif_clear))
			: "rax", "rcx", "rdx", "rsi",
			"r8", "r9", "r10", "r11" , "r12", "r13", "r14", "r15",
			"memory");
		++test->exits;
	} while (!test->finished(test));
	irq_enable();

	report(test->succeeded(test), "%s", test->name);
}

static void setup_svm(void)
>>>>>>> ad879127
{
	void *hsave = alloc_page();
	u64 *page, address;
	int i,j;

<<<<<<< HEAD
    /* VINTR_MASKING is zero.  This should cause the IPI to fire.  */
    irq_enable();
    asm volatile ("nop");
    irq_disable();
=======
	wrmsr(MSR_VM_HSAVE_PA, virt_to_phys(hsave));
	wrmsr(MSR_EFER, rdmsr(MSR_EFER) | EFER_SVME);
	wrmsr(MSR_EFER, rdmsr(MSR_EFER) | EFER_NX);
>>>>>>> ad879127

	io_bitmap = (void *) (((ulong)io_bitmap_area + 4095) & ~4095);

	msr_bitmap = (void *) ALIGN((ulong)msr_bitmap_area, PAGE_SIZE);

<<<<<<< HEAD
    /*
     * Now VINTR_MASKING=1, but no interrupt is pending so
     * the VINTR interception should be clear in VMCB02.  Check
     * that L0 did not leave a stale VINTR in the VMCB.
     */
    irq_enable();
    asm volatile ("nop");
    irq_disable();
}

static bool pending_event_cli_finished(struct test *test)
{
    if ( test->vmcb->control.exit_code != SVM_EXIT_VMMCALL) {
        report(false, "VM_EXIT return to host is not EXIT_VMMCALL exit reason 0x%x",
               test->vmcb->control.exit_code);
        return true;
    }

    switch (get_test_stage(test)) {
    case 0:
        test->vmcb->save.rip += 3;
=======
	if (!npt_supported())
		return;
>>>>>>> ad879127

	printf("NPT detected - running all tests with NPT enabled\n");

	/*
	* Nested paging supported - Build a nested page table
	* Build the page-table bottom-up and map everything with 4k
	* pages to get enough granularity for the NPT unit-tests.
	*/

<<<<<<< HEAD
	/* Now entering again with VINTR_MASKING=1.  */
        apic_icr_write(APIC_DEST_SELF | APIC_DEST_PHYSICAL |
              APIC_DM_FIXED | 0xf1, 0);
=======
	address = 0;
>>>>>>> ad879127

	/* PTE level */
	for (i = 0; i < 2048; ++i) {
		page = alloc_page();

		for (j = 0; j < 512; ++j, address += 4096)
	    		page[j] = address | 0x067ULL;

		pte[i] = page;
	}

	/* PDE level */
	for (i = 0; i < 4; ++i) {
		page = alloc_page();

	for (j = 0; j < 512; ++j)
	    page[j] = (u64)pte[(i * 512) + j] | 0x027ULL;

		pde[i] = page;
	}

	/* PDPe level */
	pdpe   = alloc_page();
	for (i = 0; i < 4; ++i)
		pdpe[i] = ((u64)(pde[i])) | 0x27;

<<<<<<< HEAD
    return get_test_stage(test) == 2;
}

static bool pending_event_cli_check(struct test *test)
{
    return get_test_stage(test) == 2;
}

#define TIMER_VECTOR    222

static volatile bool timer_fired;

static void timer_isr(isr_regs_t *regs)
{
    timer_fired = true;
    apic_write(APIC_EOI, 0);
}

static void interrupt_prepare(struct test *test)
{
    default_prepare(test);
    handle_irq(TIMER_VECTOR, timer_isr);
    timer_fired = false;
    set_test_stage(test, 0);
}

static void interrupt_test(struct test *test)
{
    long long start, loops;

    apic_write(APIC_LVTT, TIMER_VECTOR);
    irq_enable();
    apic_write(APIC_TMICT, 1); //Timer Initial Count Register 0x380 one-shot
    for (loops = 0; loops < 10000000 && !timer_fired; loops++)
        asm volatile ("nop");

    report(timer_fired, "direct interrupt while running guest");

    if (!timer_fired) {
        set_test_stage(test, -1);
        vmmcall();
    }

    apic_write(APIC_TMICT, 0);
    irq_disable();
    vmmcall();

    timer_fired = false;
    apic_write(APIC_TMICT, 1);
    for (loops = 0; loops < 10000000 && !timer_fired; loops++)
        asm volatile ("nop");

    report(timer_fired, "intercepted interrupt while running guest");

    if (!timer_fired) {
        set_test_stage(test, -1);
        vmmcall();
    }

    irq_enable();
    apic_write(APIC_TMICT, 0);
    irq_disable();

    timer_fired = false;
    start = rdtsc();
    apic_write(APIC_TMICT, 1000000);
    asm volatile ("sti; hlt");

    report(rdtsc() - start > 10000 && timer_fired,
          "direct interrupt + hlt");

    if (!timer_fired) {
        set_test_stage(test, -1);
        vmmcall();
    }

    apic_write(APIC_TMICT, 0);
    irq_disable();
    vmmcall();

    timer_fired = false;
    start = rdtsc();
    apic_write(APIC_TMICT, 1000000);
    asm volatile ("hlt");

    report(rdtsc() - start > 10000 && timer_fired,
           "intercepted interrupt + hlt");

    if (!timer_fired) {
        set_test_stage(test, -1);
        vmmcall();
    }

    apic_write(APIC_TMICT, 0);
    irq_disable();
}

static bool interrupt_finished(struct test *test)
{
    switch (get_test_stage(test)) {
    case 0:
    case 2:
        if (test->vmcb->control.exit_code != SVM_EXIT_VMMCALL) {
            report(false, "VMEXIT not due to vmmcall. Exit reason 0x%x",
                   test->vmcb->control.exit_code);
            return true;
        }
        test->vmcb->save.rip += 3;

        test->vmcb->control.intercept |= (1ULL << INTERCEPT_INTR);
        test->vmcb->control.int_ctl |= V_INTR_MASKING_MASK;
        break;

    case 1:
    case 3:
        if (test->vmcb->control.exit_code != SVM_EXIT_INTR) {
            report(false, "VMEXIT not due to intr intercept. Exit reason 0x%x",
                   test->vmcb->control.exit_code);
            return true;
        }

        irq_enable();
        asm volatile ("nop");
        irq_disable();

        test->vmcb->control.intercept &= ~(1ULL << INTERCEPT_INTR);
        test->vmcb->control.int_ctl &= ~V_INTR_MASKING_MASK;
        break;

    case 4:
        break;

    default:
        return true;
    }

    inc_test_stage(test);

    return get_test_stage(test) == 5;
}

static bool interrupt_check(struct test *test)
{
    return get_test_stage(test) == 5;
}

static struct test tests[] = {
    { "null", default_supported, default_prepare,
      default_prepare_gif_clear, null_test,
      default_finished, null_check },
    { "vmrun", default_supported, default_prepare,
      default_prepare_gif_clear, test_vmrun,
       default_finished, check_vmrun },
    { "ioio", default_supported, prepare_ioio,
       default_prepare_gif_clear, test_ioio,
       ioio_finished, check_ioio },
    { "vmrun intercept check", default_supported, prepare_no_vmrun_int,
      default_prepare_gif_clear, null_test, default_finished,
      check_no_vmrun_int },
    { "cr3 read intercept", default_supported,
      prepare_cr3_intercept, default_prepare_gif_clear,
      test_cr3_intercept, default_finished, check_cr3_intercept },
    { "cr3 read nointercept", default_supported, default_prepare,
      default_prepare_gif_clear, test_cr3_intercept, default_finished,
      check_cr3_nointercept },
    { "cr3 read intercept emulate", smp_supported,
      prepare_cr3_intercept_bypass, default_prepare_gif_clear,
      test_cr3_intercept_bypass, default_finished, check_cr3_intercept },
    { "dr intercept check", default_supported, prepare_dr_intercept,
      default_prepare_gif_clear, test_dr_intercept, dr_intercept_finished,
      check_dr_intercept },
    { "next_rip", next_rip_supported, prepare_next_rip,
      default_prepare_gif_clear, test_next_rip,
      default_finished, check_next_rip },
    { "msr intercept check", default_supported, prepare_msr_intercept,
      default_prepare_gif_clear, test_msr_intercept,
      msr_intercept_finished, check_msr_intercept },
    { "mode_switch", default_supported, prepare_mode_switch,
      default_prepare_gif_clear, test_mode_switch,
       mode_switch_finished, check_mode_switch },
    { "asid_zero", default_supported, prepare_asid_zero,
      default_prepare_gif_clear, test_asid_zero,
       default_finished, check_asid_zero },
    { "sel_cr0_bug", default_supported, sel_cr0_bug_prepare,
      default_prepare_gif_clear, sel_cr0_bug_test,
       sel_cr0_bug_finished, sel_cr0_bug_check },
    { "npt_nx", npt_supported, npt_nx_prepare,
      default_prepare_gif_clear, null_test,
      default_finished, npt_nx_check },
    { "npt_us", npt_supported, npt_us_prepare,
      default_prepare_gif_clear, npt_us_test,
      default_finished, npt_us_check },
    { "npt_rsvd", npt_supported, npt_rsvd_prepare,
      default_prepare_gif_clear, null_test,
      default_finished, npt_rsvd_check },
    { "npt_rw", npt_supported, npt_rw_prepare,
      default_prepare_gif_clear, npt_rw_test,
      default_finished, npt_rw_check },
    { "npt_rsvd_pfwalk", npt_supported, npt_rsvd_pfwalk_prepare,
      default_prepare_gif_clear, null_test,
      default_finished, npt_rsvd_pfwalk_check },
    { "npt_rw_pfwalk", npt_supported, npt_rw_pfwalk_prepare,
      default_prepare_gif_clear, null_test,
      default_finished, npt_rw_pfwalk_check },
    { "npt_l1mmio", npt_supported, npt_l1mmio_prepare,
      default_prepare_gif_clear, npt_l1mmio_test,
      default_finished, npt_l1mmio_check },
    { "npt_rw_l1mmio", npt_supported, npt_rw_l1mmio_prepare,
      default_prepare_gif_clear, npt_rw_l1mmio_test,
      default_finished, npt_rw_l1mmio_check },
    { "tsc_adjust", default_supported, tsc_adjust_prepare,
      default_prepare_gif_clear, tsc_adjust_test,
      default_finished, tsc_adjust_check },
    { "latency_run_exit", default_supported, latency_prepare,
      default_prepare_gif_clear, latency_test,
      latency_finished, latency_check },
    { "latency_svm_insn", default_supported, lat_svm_insn_prepare,
      default_prepare_gif_clear, null_test,
      lat_svm_insn_finished, lat_svm_insn_check },
    { "pending_event", default_supported, pending_event_prepare,
      default_prepare_gif_clear,
      pending_event_test, pending_event_finished, pending_event_check },
    { "pending_event_cli", default_supported, pending_event_cli_prepare,
      pending_event_cli_prepare_gif_clear,
      pending_event_cli_test, pending_event_cli_finished,
      pending_event_cli_check },
    { "interrupt", default_supported, interrupt_prepare,
      default_prepare_gif_clear, interrupt_test,
      interrupt_finished, interrupt_check },
};
=======
	/* PML4e level */
	pml4e    = alloc_page();
	pml4e[0] = ((u64)pdpe) | 0x27;
}

extern struct svm_test svm_tests[];
>>>>>>> ad879127

int matched;

static bool
test_wanted(const char *name, char *filters[], int filter_count)
{
        int i;
        bool positive = false;
        bool match = false;
        char clean_name[strlen(name) + 1];
        char *c;
        const char *n;

        /* Replace spaces with underscores. */
        n = name;
        c = &clean_name[0];
        do *c++ = (*n == ' ') ? '_' : *n;
        while (*n++);

        for (i = 0; i < filter_count; i++) {
                const char *filter = filters[i];

                if (filter[0] == '-') {
                        if (simple_glob(clean_name, filter + 1))
                                return false;
                } else {
                        positive = true;
                        match |= simple_glob(clean_name, filter);
                }
        }

        if (!positive || match) {
                matched++;
                return true;
        } else {
                return false;
        }
}

int main(int ac, char **av)
{
	int i = 0;
	struct vmcb *vmcb;

<<<<<<< HEAD
    ac--;
    av++;

    setup_vm();
    smp_init();
=======
	setup_vm();
	smp_init();
>>>>>>> ad879127

	if (!this_cpu_has(X86_FEATURE_SVM)) {
		printf("SVM not availble\n");
		return report_summary();
	}

	setup_svm();

	vmcb = alloc_page();

<<<<<<< HEAD
    nr = ARRAY_SIZE(tests);
    for (i = 0; i < nr; ++i) {
        if (!test_wanted(tests[i].name, av, ac) || !tests[i].supported())
            continue;
        test_run(&tests[i], vmcb);
    }

    if (!matched)
        report(matched, "command line didn't match any tests!");

    return report_summary();
=======
	for (; svm_tests[i].name != NULL; i++) {
		if (!svm_tests[i].supported())
			continue;
		test_run(&svm_tests[i], vmcb);
	}

	return report_summary();
>>>>>>> ad879127
}<|MERGE_RESOLUTION|>--- conflicted
+++ resolved
@@ -44,58 +44,7 @@
 
 u64 *npt_get_pdpe(void)
 {
-<<<<<<< HEAD
-    u64 vmcb_phys = virt_to_phys(vmcb);
-    u64 guest_stack[10000];
-
-    irq_disable();
-    test->vmcb = vmcb;
-    test->prepare(test);
-    vmcb->save.rip = (ulong)test_thunk;
-    vmcb->save.rsp = (ulong)(guest_stack + ARRAY_SIZE(guest_stack));
-    regs.rdi = (ulong)test;
-    do {
-        struct test *the_test = test;
-        u64 the_vmcb = vmcb_phys;
-        tsc_start = rdtsc();
-        asm volatile (
-            "clgi;\n\t" // semi-colon needed for LLVM compatibility
-            "sti \n\t"
-            "call *%c[PREPARE_GIF_CLEAR](%[test]) \n \t"
-            "mov %[vmcb_phys], %%rax \n\t"
-            "vmload %%rax\n\t"
-            "mov regs+0x80, %%r15\n\t"  // rflags
-            "mov %%r15, 0x170(%%rax)\n\t"
-            "mov regs, %%r15\n\t"       // rax
-            "mov %%r15, 0x1f8(%%rax)\n\t"
-            LOAD_GPR_C
-            "vmrun %%rax\n\t"
-            SAVE_GPR_C
-            "mov 0x170(%%rax), %%r15\n\t"  // rflags
-            "mov %%r15, regs+0x80\n\t"
-            "mov 0x1f8(%%rax), %%r15\n\t"  // rax
-            "mov %%r15, regs\n\t"
-            "vmsave %%rax\n\t"
-            "cli \n\t"
-            "stgi"
-            : // inputs clobbered by the guest:
-	      "=D" (the_test),            // first argument register
-	      "=b" (the_vmcb)             // callee save register!
-            : [test] "0" (the_test),
-	      [vmcb_phys] "1"(the_vmcb),
-	      [PREPARE_GIF_CLEAR] "i" (offsetof(struct test, prepare_gif_clear))
-            : "rax", "rcx", "rdx", "rsi",
-              "r8", "r9", "r10", "r11" , "r12", "r13", "r14", "r15",
-              "memory");
-	tsc_end = rdtsc();
-        ++test->exits;
-    } while (!test->finished(test));
-    irq_enable();
-
-    report(test->succeeded(test), "%s", test->name);
-=======
 	return pdpe;
->>>>>>> ad879127
 }
 
 bool smp_supported(void)
@@ -222,17 +171,7 @@
 	return regs;
 }
 
-<<<<<<< HEAD
-static void pending_event_cli_prepare(struct test *test)
-{
-    default_prepare(test);
-
-    pending_event_ipi_fired = false;
-
-    handle_irq(0xf1, pending_event_ipi_isr);
-=======
 // rax handled specially below
->>>>>>> ad879127
 
 #define SAVE_GPR_C                              \
         "xchg %%rbx, regs+0x8\n\t"              \
@@ -252,14 +191,6 @@
 
 #define LOAD_GPR_C      SAVE_GPR_C
 
-<<<<<<< HEAD
-static void pending_event_cli_prepare_gif_clear(struct test *test)
-{
-    asm("cli");
-}
-
-static void pending_event_cli_test(struct test *test)
-=======
 static void test_run(struct svm_test *test, struct vmcb *vmcb)
 {
 	u64 vmcb_phys = virt_to_phys(vmcb);
@@ -295,8 +226,8 @@
 			"cli \n\t"
 			"stgi"
 			: // inputs clobbered by the guest:
-			"+D" (the_test),            // first argument register
-			"+b" (the_vmcb)             // callee save register!
+			"=D" (the_test),            // first argument register
+			"=b" (the_vmcb)             // callee save register!
 			: [test] "0" (the_test),
 			[vmcb_phys] "1"(the_vmcb),
 			[PREPARE_GIF_CLEAR] "i" (offsetof(struct svm_test, prepare_gif_clear))
@@ -311,53 +242,21 @@
 }
 
 static void setup_svm(void)
->>>>>>> ad879127
 {
 	void *hsave = alloc_page();
 	u64 *page, address;
 	int i,j;
 
-<<<<<<< HEAD
-    /* VINTR_MASKING is zero.  This should cause the IPI to fire.  */
-    irq_enable();
-    asm volatile ("nop");
-    irq_disable();
-=======
 	wrmsr(MSR_VM_HSAVE_PA, virt_to_phys(hsave));
 	wrmsr(MSR_EFER, rdmsr(MSR_EFER) | EFER_SVME);
 	wrmsr(MSR_EFER, rdmsr(MSR_EFER) | EFER_NX);
->>>>>>> ad879127
 
 	io_bitmap = (void *) (((ulong)io_bitmap_area + 4095) & ~4095);
 
 	msr_bitmap = (void *) ALIGN((ulong)msr_bitmap_area, PAGE_SIZE);
 
-<<<<<<< HEAD
-    /*
-     * Now VINTR_MASKING=1, but no interrupt is pending so
-     * the VINTR interception should be clear in VMCB02.  Check
-     * that L0 did not leave a stale VINTR in the VMCB.
-     */
-    irq_enable();
-    asm volatile ("nop");
-    irq_disable();
-}
-
-static bool pending_event_cli_finished(struct test *test)
-{
-    if ( test->vmcb->control.exit_code != SVM_EXIT_VMMCALL) {
-        report(false, "VM_EXIT return to host is not EXIT_VMMCALL exit reason 0x%x",
-               test->vmcb->control.exit_code);
-        return true;
-    }
-
-    switch (get_test_stage(test)) {
-    case 0:
-        test->vmcb->save.rip += 3;
-=======
 	if (!npt_supported())
 		return;
->>>>>>> ad879127
 
 	printf("NPT detected - running all tests with NPT enabled\n");
 
@@ -367,13 +266,7 @@
 	* pages to get enough granularity for the NPT unit-tests.
 	*/
 
-<<<<<<< HEAD
-	/* Now entering again with VINTR_MASKING=1.  */
-        apic_icr_write(APIC_DEST_SELF | APIC_DEST_PHYSICAL |
-              APIC_DM_FIXED | 0xf1, 0);
-=======
 	address = 0;
->>>>>>> ad879127
 
 	/* PTE level */
 	for (i = 0; i < 2048; ++i) {
@@ -400,245 +293,12 @@
 	for (i = 0; i < 4; ++i)
 		pdpe[i] = ((u64)(pde[i])) | 0x27;
 
-<<<<<<< HEAD
-    return get_test_stage(test) == 2;
-}
-
-static bool pending_event_cli_check(struct test *test)
-{
-    return get_test_stage(test) == 2;
-}
-
-#define TIMER_VECTOR    222
-
-static volatile bool timer_fired;
-
-static void timer_isr(isr_regs_t *regs)
-{
-    timer_fired = true;
-    apic_write(APIC_EOI, 0);
-}
-
-static void interrupt_prepare(struct test *test)
-{
-    default_prepare(test);
-    handle_irq(TIMER_VECTOR, timer_isr);
-    timer_fired = false;
-    set_test_stage(test, 0);
-}
-
-static void interrupt_test(struct test *test)
-{
-    long long start, loops;
-
-    apic_write(APIC_LVTT, TIMER_VECTOR);
-    irq_enable();
-    apic_write(APIC_TMICT, 1); //Timer Initial Count Register 0x380 one-shot
-    for (loops = 0; loops < 10000000 && !timer_fired; loops++)
-        asm volatile ("nop");
-
-    report(timer_fired, "direct interrupt while running guest");
-
-    if (!timer_fired) {
-        set_test_stage(test, -1);
-        vmmcall();
-    }
-
-    apic_write(APIC_TMICT, 0);
-    irq_disable();
-    vmmcall();
-
-    timer_fired = false;
-    apic_write(APIC_TMICT, 1);
-    for (loops = 0; loops < 10000000 && !timer_fired; loops++)
-        asm volatile ("nop");
-
-    report(timer_fired, "intercepted interrupt while running guest");
-
-    if (!timer_fired) {
-        set_test_stage(test, -1);
-        vmmcall();
-    }
-
-    irq_enable();
-    apic_write(APIC_TMICT, 0);
-    irq_disable();
-
-    timer_fired = false;
-    start = rdtsc();
-    apic_write(APIC_TMICT, 1000000);
-    asm volatile ("sti; hlt");
-
-    report(rdtsc() - start > 10000 && timer_fired,
-          "direct interrupt + hlt");
-
-    if (!timer_fired) {
-        set_test_stage(test, -1);
-        vmmcall();
-    }
-
-    apic_write(APIC_TMICT, 0);
-    irq_disable();
-    vmmcall();
-
-    timer_fired = false;
-    start = rdtsc();
-    apic_write(APIC_TMICT, 1000000);
-    asm volatile ("hlt");
-
-    report(rdtsc() - start > 10000 && timer_fired,
-           "intercepted interrupt + hlt");
-
-    if (!timer_fired) {
-        set_test_stage(test, -1);
-        vmmcall();
-    }
-
-    apic_write(APIC_TMICT, 0);
-    irq_disable();
-}
-
-static bool interrupt_finished(struct test *test)
-{
-    switch (get_test_stage(test)) {
-    case 0:
-    case 2:
-        if (test->vmcb->control.exit_code != SVM_EXIT_VMMCALL) {
-            report(false, "VMEXIT not due to vmmcall. Exit reason 0x%x",
-                   test->vmcb->control.exit_code);
-            return true;
-        }
-        test->vmcb->save.rip += 3;
-
-        test->vmcb->control.intercept |= (1ULL << INTERCEPT_INTR);
-        test->vmcb->control.int_ctl |= V_INTR_MASKING_MASK;
-        break;
-
-    case 1:
-    case 3:
-        if (test->vmcb->control.exit_code != SVM_EXIT_INTR) {
-            report(false, "VMEXIT not due to intr intercept. Exit reason 0x%x",
-                   test->vmcb->control.exit_code);
-            return true;
-        }
-
-        irq_enable();
-        asm volatile ("nop");
-        irq_disable();
-
-        test->vmcb->control.intercept &= ~(1ULL << INTERCEPT_INTR);
-        test->vmcb->control.int_ctl &= ~V_INTR_MASKING_MASK;
-        break;
-
-    case 4:
-        break;
-
-    default:
-        return true;
-    }
-
-    inc_test_stage(test);
-
-    return get_test_stage(test) == 5;
-}
-
-static bool interrupt_check(struct test *test)
-{
-    return get_test_stage(test) == 5;
-}
-
-static struct test tests[] = {
-    { "null", default_supported, default_prepare,
-      default_prepare_gif_clear, null_test,
-      default_finished, null_check },
-    { "vmrun", default_supported, default_prepare,
-      default_prepare_gif_clear, test_vmrun,
-       default_finished, check_vmrun },
-    { "ioio", default_supported, prepare_ioio,
-       default_prepare_gif_clear, test_ioio,
-       ioio_finished, check_ioio },
-    { "vmrun intercept check", default_supported, prepare_no_vmrun_int,
-      default_prepare_gif_clear, null_test, default_finished,
-      check_no_vmrun_int },
-    { "cr3 read intercept", default_supported,
-      prepare_cr3_intercept, default_prepare_gif_clear,
-      test_cr3_intercept, default_finished, check_cr3_intercept },
-    { "cr3 read nointercept", default_supported, default_prepare,
-      default_prepare_gif_clear, test_cr3_intercept, default_finished,
-      check_cr3_nointercept },
-    { "cr3 read intercept emulate", smp_supported,
-      prepare_cr3_intercept_bypass, default_prepare_gif_clear,
-      test_cr3_intercept_bypass, default_finished, check_cr3_intercept },
-    { "dr intercept check", default_supported, prepare_dr_intercept,
-      default_prepare_gif_clear, test_dr_intercept, dr_intercept_finished,
-      check_dr_intercept },
-    { "next_rip", next_rip_supported, prepare_next_rip,
-      default_prepare_gif_clear, test_next_rip,
-      default_finished, check_next_rip },
-    { "msr intercept check", default_supported, prepare_msr_intercept,
-      default_prepare_gif_clear, test_msr_intercept,
-      msr_intercept_finished, check_msr_intercept },
-    { "mode_switch", default_supported, prepare_mode_switch,
-      default_prepare_gif_clear, test_mode_switch,
-       mode_switch_finished, check_mode_switch },
-    { "asid_zero", default_supported, prepare_asid_zero,
-      default_prepare_gif_clear, test_asid_zero,
-       default_finished, check_asid_zero },
-    { "sel_cr0_bug", default_supported, sel_cr0_bug_prepare,
-      default_prepare_gif_clear, sel_cr0_bug_test,
-       sel_cr0_bug_finished, sel_cr0_bug_check },
-    { "npt_nx", npt_supported, npt_nx_prepare,
-      default_prepare_gif_clear, null_test,
-      default_finished, npt_nx_check },
-    { "npt_us", npt_supported, npt_us_prepare,
-      default_prepare_gif_clear, npt_us_test,
-      default_finished, npt_us_check },
-    { "npt_rsvd", npt_supported, npt_rsvd_prepare,
-      default_prepare_gif_clear, null_test,
-      default_finished, npt_rsvd_check },
-    { "npt_rw", npt_supported, npt_rw_prepare,
-      default_prepare_gif_clear, npt_rw_test,
-      default_finished, npt_rw_check },
-    { "npt_rsvd_pfwalk", npt_supported, npt_rsvd_pfwalk_prepare,
-      default_prepare_gif_clear, null_test,
-      default_finished, npt_rsvd_pfwalk_check },
-    { "npt_rw_pfwalk", npt_supported, npt_rw_pfwalk_prepare,
-      default_prepare_gif_clear, null_test,
-      default_finished, npt_rw_pfwalk_check },
-    { "npt_l1mmio", npt_supported, npt_l1mmio_prepare,
-      default_prepare_gif_clear, npt_l1mmio_test,
-      default_finished, npt_l1mmio_check },
-    { "npt_rw_l1mmio", npt_supported, npt_rw_l1mmio_prepare,
-      default_prepare_gif_clear, npt_rw_l1mmio_test,
-      default_finished, npt_rw_l1mmio_check },
-    { "tsc_adjust", default_supported, tsc_adjust_prepare,
-      default_prepare_gif_clear, tsc_adjust_test,
-      default_finished, tsc_adjust_check },
-    { "latency_run_exit", default_supported, latency_prepare,
-      default_prepare_gif_clear, latency_test,
-      latency_finished, latency_check },
-    { "latency_svm_insn", default_supported, lat_svm_insn_prepare,
-      default_prepare_gif_clear, null_test,
-      lat_svm_insn_finished, lat_svm_insn_check },
-    { "pending_event", default_supported, pending_event_prepare,
-      default_prepare_gif_clear,
-      pending_event_test, pending_event_finished, pending_event_check },
-    { "pending_event_cli", default_supported, pending_event_cli_prepare,
-      pending_event_cli_prepare_gif_clear,
-      pending_event_cli_test, pending_event_cli_finished,
-      pending_event_cli_check },
-    { "interrupt", default_supported, interrupt_prepare,
-      default_prepare_gif_clear, interrupt_test,
-      interrupt_finished, interrupt_check },
-};
-=======
 	/* PML4e level */
 	pml4e    = alloc_page();
 	pml4e[0] = ((u64)pdpe) | 0x27;
 }
 
 extern struct svm_test svm_tests[];
->>>>>>> ad879127
 
 int matched;
 
@@ -683,16 +343,11 @@
 	int i = 0;
 	struct vmcb *vmcb;
 
-<<<<<<< HEAD
-    ac--;
-    av++;
-
-    setup_vm();
-    smp_init();
-=======
+	ac--;
+	av++;
+
 	setup_vm();
 	smp_init();
->>>>>>> ad879127
 
 	if (!this_cpu_has(X86_FEATURE_SVM)) {
 		printf("SVM not availble\n");
@@ -703,25 +358,14 @@
 
 	vmcb = alloc_page();
 
-<<<<<<< HEAD
-    nr = ARRAY_SIZE(tests);
-    for (i = 0; i < nr; ++i) {
-        if (!test_wanted(tests[i].name, av, ac) || !tests[i].supported())
-            continue;
-        test_run(&tests[i], vmcb);
-    }
-
-    if (!matched)
-        report(matched, "command line didn't match any tests!");
-
-    return report_summary();
-=======
 	for (; svm_tests[i].name != NULL; i++) {
-		if (!svm_tests[i].supported())
+		if (!test_wanted(svm_tests[i].name, av, ac) || !svm_tests[i].supported())
 			continue;
 		test_run(&svm_tests[i], vmcb);
 	}
 
+	if (!matched)
+		report(matched, "command line didn't match any tests!");
+
 	return report_summary();
->>>>>>> ad879127
 }